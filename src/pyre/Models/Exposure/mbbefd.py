from math import log, exp
from enum import Enum

class swissRe_c_values(Enum):
    """_summary_
    https://www.swissre.com/dam/jcr:7137dac0-83a6-4cfa-80a4-93d33c35562f/exposure-rating-brochure.pdf
    """
    PERSONAL_LINES = 1.5
    COMMERCIAL_LINES_SMALL = 2.0
    COMMERCIAL_LINES_MEDIUM = 3.0
    CAPTIVE_BI = 2.1
    CAPTIVE_PD = 3.8
    CAPTIVE_BI_PD = 3.4
    INDUSTRIAL_LARGE_COMMERCIAL = 4.0
    LLOYDS_INDUSTRY = 5.0
<<<<<<< HEAD
=======

def mbbefd_curve(swissRe_c_values, curve_position):
    b = exp(3.1 - 0.15 * (1 + swissRe_c_values.value) * swissRe_c_values.value)
    g = exp((0.78 + 0.12 * swissRe_c_values.value) * swissRe_c_values.value)
    return log(((g - 1) * b + (1 - b * g) * b ** curve_position) / (1 - b)) / log(b * g)

>>>>>>> 03d8c878

def mbbefd_curve(swissRe_c_values, curve_position):
    b = exp(3.1 - 0.15 * (1 + swissRe_c_values.value) * swissRe_c_values.value)
    g = exp((0.78 + 0.12 * swissRe_c_values.value) * swissRe_c_values.value)
    return log(((g - 1) * b + (1 - b * g) * b ** curve_position) / (1 - b)) / log(b * g)
<|MERGE_RESOLUTION|>--- conflicted
+++ resolved
@@ -13,17 +13,8 @@
     CAPTIVE_BI_PD = 3.4
     INDUSTRIAL_LARGE_COMMERCIAL = 4.0
     LLOYDS_INDUSTRY = 5.0
-<<<<<<< HEAD
-=======
-
+    
 def mbbefd_curve(swissRe_c_values, curve_position):
     b = exp(3.1 - 0.15 * (1 + swissRe_c_values.value) * swissRe_c_values.value)
     g = exp((0.78 + 0.12 * swissRe_c_values.value) * swissRe_c_values.value)
-    return log(((g - 1) * b + (1 - b * g) * b ** curve_position) / (1 - b)) / log(b * g)
-
->>>>>>> 03d8c878
-
-def mbbefd_curve(swissRe_c_values, curve_position):
-    b = exp(3.1 - 0.15 * (1 + swissRe_c_values.value) * swissRe_c_values.value)
-    g = exp((0.78 + 0.12 * swissRe_c_values.value) * swissRe_c_values.value)
-    return log(((g - 1) * b + (1 - b * g) * b ** curve_position) / (1 - b)) / log(b * g)
+    return log(((g - 1) * b + (1 - b * g) * b ** curve_position) / (1 - b)) / log(b * g)